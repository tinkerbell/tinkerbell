--- conflicted
+++ resolved
@@ -55,22 +55,14 @@
 	ephData  string
 }{
 	"testWfWithWorker": {"target_1.json", "sample_1", 1, workflow.ActionState_ACTION_SUCCESS, `{"action_02": "data_02"}`},
-<<<<<<< HEAD
-	"testWfTimeout":          {"target_1.json", "sample_2", 1, workflow.ActionState_ACTION_TIMEOUT, `{"action_01": "data_01"}`},
-=======
-	//"testWfTimeout":          {"target_1.json", "sample_2", 1, workflow.ActionState_ACTION_TIMEOUT, `{"action_01": "data_01"}`},
->>>>>>> 532a0dcb
+	"testWfTimeout":    {"target_1.json", "sample_2", 1, workflow.ActionState_ACTION_TIMEOUT, `{"action_01": "data_01"}`},
 	//"testWfWithMultiWorkers": {"target_1.json", "sample_3", 2, workflow.ActionState_ACTION_SUCCESS, `{"action_01": "data_01"}`},
 }
 
 var runTestMap = map[string]func(t *testing.T){
-	"testWfWithWorker":       TestWfWithWorker,
-	"testWfTimeout":          TestWfTimeout,
-<<<<<<< HEAD
+	"testWfWithWorker": TestWfWithWorker,
+	"testWfTimeout":    TestWfTimeout,
 	//"testWfWithMultiWorkers": TestWfWithMultiWorkers,
-=======
-	"testWfWithMultiWorkers": TestWfWithMultiWorkers,
->>>>>>> 532a0dcb
 }
 
 func TestE2E(t *testing.T) {
