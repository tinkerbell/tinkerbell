--- conflicted
+++ resolved
@@ -14,79 +14,48 @@
 
 type Installer struct{}
 
-<<<<<<< HEAD
-func bootScriptDefault(ctx context.Context, j job.Job, s *ipxe.Script) {
-	s.Shell()
-	j.DisablePXE(ctx)
-	j.MarkDeviceActive(ctx)
-}
-
-func bootScriptVmwareEsxi55(ctx context.Context, j job.Job, s *ipxe.Script) {
-	bootScriptVmwareEsxi(j, s, "/vmware/esxi-5.5.0.update03")
-}
-
-func bootScriptVmwareEsxi60(ctx context.Context, j job.Job, s *ipxe.Script) {
-	bootScriptVmwareEsxi(j, s, "/vmware/esxi-6.0.0.update03")
-}
-
-func bootScriptVmwareEsxi65(ctx context.Context, j job.Job, s *ipxe.Script) {
-	bootScriptVmwareEsxi(j, s, "/vmware/esxi-6.5.0")
-}
-
-func bootScriptVmwareEsxi67(ctx context.Context, j job.Job, s *ipxe.Script) {
-	bootScriptVmwareEsxi(j, s, "/vmware/esxi-6.7.0")
-}
-
-func bootScriptVmwareEsxi70(ctx context.Context, j job.Job, s *ipxe.Script) {
-	bootScriptVmwareEsxi(j, s, "/vmware/esxi-7.0.0")
-=======
-func (i Installer) BootScriptDefault() func(j job.Job, s ipxe.Script) ipxe.Script {
-	return func(j job.Job, s ipxe.Script) ipxe.Script {
+func (i Installer) BootScriptDefault() job.BootScript {
+	return func(ctx context.Context, j job.Job, s ipxe.Script) ipxe.Script {
 		s.Shell()
 
-		// We don't need to actually provision anything
-		// TODO(@tobert) passing context through to here would mean changing the
-		// signature for all installer functions and this is the only site that
-		// needs it, so these will not have trace context
-		j.DisablePXE(context.Background())
-		j.MarkDeviceActive(context.Background())
+		j.DisablePXE(ctx)
+		j.MarkDeviceActive(ctx)
 
 		return s
 	}
 }
 
-func (i Installer) BootScriptVmwareEsxi55() func(j job.Job, s ipxe.Script) ipxe.Script {
-	return func(j job.Job, s ipxe.Script) ipxe.Script {
-		return bootScriptVmwareEsxi(j, s, "/vmware/esxi-5.5.0.update03")
+func (i Installer) BootScriptVmwareEsxi55() job.BootScript {
+	return func(ctx context.Context, j job.Job, s ipxe.Script) ipxe.Script {
+		return bootScriptVmwareEsxi(ctx, j, s, "/vmware/esxi-5.5.0.update03")
 	}
 }
 
-func (i Installer) BootScriptVmwareEsxi60() func(j job.Job, s ipxe.Script) ipxe.Script {
-	return func(j job.Job, s ipxe.Script) ipxe.Script {
-		return bootScriptVmwareEsxi(j, s, "/vmware/esxi-6.0.0.update03")
+func (i Installer) BootScriptVmwareEsxi60() job.BootScript {
+	return func(ctx context.Context, j job.Job, s ipxe.Script) ipxe.Script {
+		return bootScriptVmwareEsxi(ctx, j, s, "/vmware/esxi-6.0.0.update03")
 	}
 }
 
-func (i Installer) BootScriptVmwareEsxi65() func(j job.Job, s ipxe.Script) ipxe.Script {
-	return func(j job.Job, s ipxe.Script) ipxe.Script {
-		return bootScriptVmwareEsxi(j, s, "/vmware/esxi-6.5.0")
+func (i Installer) BootScriptVmwareEsxi65() job.BootScript {
+	return func(ctx context.Context, j job.Job, s ipxe.Script) ipxe.Script {
+		return bootScriptVmwareEsxi(ctx, j, s, "/vmware/esxi-6.5.0")
 	}
 }
 
-func (i Installer) BootScriptVmwareEsxi67() func(j job.Job, s ipxe.Script) ipxe.Script {
-	return func(j job.Job, s ipxe.Script) ipxe.Script {
-		return bootScriptVmwareEsxi(j, s, "/vmware/esxi-6.7.0")
+func (i Installer) BootScriptVmwareEsxi67() job.BootScript {
+	return func(ctx context.Context, j job.Job, s ipxe.Script) ipxe.Script {
+		return bootScriptVmwareEsxi(ctx, j, s, "/vmware/esxi-6.7.0")
 	}
 }
 
-func (i Installer) BootScriptVmwareEsxi70() func(j job.Job, s ipxe.Script) ipxe.Script {
-	return func(j job.Job, s ipxe.Script) ipxe.Script {
-		return bootScriptVmwareEsxi(j, s, "/vmware/esxi-7.0.0")
+func (i Installer) BootScriptVmwareEsxi70() job.BootScript {
+	return func(ctx context.Context, j job.Job, s ipxe.Script) ipxe.Script {
+		return bootScriptVmwareEsxi(ctx, j, s, "/vmware/esxi-7.0.0")
 	}
->>>>>>> 74c9b40d
 }
 
-func bootScriptVmwareEsxi(j job.Job, s ipxe.Script, basePath string) ipxe.Script {
+func bootScriptVmwareEsxi(ctx context.Context, j job.Job, s ipxe.Script, basePath string) ipxe.Script {
 	s.DHCP()
 	s.PhoneHome("provisioning.104.01")
 	s.Set("base-url", conf.MirrorBaseUrl+basePath)
